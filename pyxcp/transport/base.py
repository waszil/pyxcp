#!/usr/bin/env python
# -*- coding: utf-8 -*-

__copyright__ = """
    pySART - Simplified AUTOSAR-Toolkit for Python.

   (C) 2009-2019 by Christoph Schueler <cpu12.gems@googlemail.com>

   All Rights Reserved

  This program is free software; you can redistribute it and/or modify
  it under the terms of the GNU General Public License as published by
  the Free Software Foundation; either version 2 of the License, or
  (at your option) any later version.

  This program is distributed in the hope that it will be useful,
  but WITHOUT ANY WARRANTY; without even the implied warranty of
  MERCHANTABILITY or FITNESS FOR A PARTICULAR PURPOSE.  See the
  GNU General Public License for more details.

  You should have received a copy of the GNU General Public License along
  with this program; if not, write to the Free Software Foundation, Inc.,
  51 Franklin Street, Fifth Floor, Boston, MA 02110-1301 USA.
"""

import abc
from collections import deque
from datetime import datetime
import threading
<<<<<<< HEAD
import time
=======
from time import time, sleep
>>>>>>> 3d4e35af

from ..logger import Logger
from ..utils import flatten, hexDump

import pyxcp.types as types
from pyxcp.config import Configuration

from ..timing import Timing


class Empty(Exception):
    pass


def get(q, timeout):
    """Get an item from a deque considering a timeout condition.
    """
    start = time()
    while not q:
        if time() - start > timeout:
            raise Empty
        sleep(0.001)

    item = q.popleft()
    return item


class BaseTransport(metaclass=abc.ABCMeta):
    """Base class for transport-layers (Can, Eth, Sxi).

    Parameters
    ----------
    config: dict-like
        Parameters like bitrate.
    loglevel: ["INFO", "WARN", "DEBUG", "ERROR", "CRITICAL"]
        Controls the verbosity of log messages.

    """

    def __init__(self, config=None, loglevel='WARN'):
        self.parent = None
        self.config = Configuration(self.PARAMETER_MAP or {}, config or {})
        self.closeEvent = threading.Event()
        self.logger = Logger("transport.Base")
        self.logger.setLevel(loglevel)
        self.counterSend = 0
        self.counterReceived = 0
        self.timing = Timing()
        self.resQueue = deque()
        self.daqQueue = deque()
        self.evQueue = deque()
        self.servQueue = deque()
        self.listener = threading.Thread(
            target=self.listen,
            args=(),
            kwargs={},
        )

        self.first_daq_timestamp = None

    def __del__(self):
        self.finishListener()
        self.closeConnection()

    def close(self):
        """Close the transport-layer connection and event-loop.
        """
        self.finishListener()
        if self.listener.is_alive():
            self.listener.join()
        self.closeConnection()

    @abc.abstractmethod
    def connect(self):
        pass

    def startListener(self):
        self.listener.start()

    def finishListener(self):
        if hasattr(self, "closeEvent"):
            self.closeEvent.set()

    def request(self, cmd, *data):
        frame = self._prepare_request(cmd, *data)
        self.timing.start()
        self.send(frame)

        try:
            xcpPDU = get(self.resQueue, timeout=2.0)
        except Empty:
            raise types.XcpTimeoutError("Response timed out.") from None

        self.timing.stop()

        pid = types.Response.parse(xcpPDU).type
        if pid == 'ERR' and cmd.name != 'SYNCH':
            err = types.XcpError.parse(xcpPDU[1:])
            raise types.XcpResponseError(err)
        else:
            pass    # Und nu??
        return xcpPDU[1:]

    def block_request(self, cmd, *data):
        """
        Implements packet transmission for block communication model (e.g. DOWNLOAD block mode)
        All parameters are the same as in request(), but it does not receive response.
        """

        # check response queue before each block reauest, so that if the slave device
        # has responded with a negative response (e.g. ACCESS_DENIED or SEQUENCE_ERROR), we can
        # process it.
        try:
            xcpPDU = self.resQueue.get_nowait()
            pid = types.Response.parse(xcpPDU).type
            if pid == 'ERR' and cmd.name != 'SYNCH':
                err = types.XcpError.parse(xcpPDU[1:])
                raise types.XcpResponseError(err)
        except queue.Empty:
            pass

        frame = self._prepare_request(cmd, *data)
        self.send(frame)

    def _prepare_request(self, cmd, *data):
        """
        Prepares a request to be sent
        """
        self.logger.debug(cmd.name)
        self.parent._setService(cmd)
        cmdlen = cmd.bit_length() // 8  # calculate bytes needed for cmd
        header = self.HEADER.pack(cmdlen + len(data), self.counterSend)
        self.counterSend = (self.counterSend + 1) & 0xffff

        frame = header + bytes(flatten(cmd.to_bytes(cmdlen, 'big'), data))
        self.logger.debug("-> {}".format(hexDump(frame)))
        return frame

    def block_receive(self, length_required: int) -> bytes:
        """
        Implements packet reception for block communication model
        (e.g. for XCP on CAN)

        Parameters
        ----------
        length_required: int
            number of bytes to be expected in block response packets

        Returns
        -------
        bytes
            all payload bytes received in block response packets
        """
        block_response = b''
        while len(block_response) < length_required:
            if len(self.resQueue):
                partial_response = self.resQueue.popleft()
                block_response += partial_response[1:]
            """
            try:
                partial_response = self.resQueue.get(timeout=2.0)
                partial_response = self.resQueue.popleft()
                block_response += partial_response[1:]
            except queue.Empty:
                raise types.XcpTimeoutError("Response timed out.") from None
            """
        return block_response

    @abc.abstractmethod
    def send(self, frame):
        pass

    @abc.abstractmethod
    def closeConnection(self):
        """Does the actual connection shutdown.
        Needs to be implemented by any sub-class.
        """
        pass

    @abc.abstractmethod
    def listen(self):
        pass

    def processResponse(self, response, length, counter):
        self.counterReceived = counter
        if hasattr(self, 'use_tcp'):
            use_tcp = self.use_tcp
        else:
            use_tcp = False
        if not use_tcp:
            # for TCP this error cannot occur, instead a timeout
            # will be reaised while waiting for the correct number
            # of bytes to be received to complete the message
            if len(response) != length:
                raise types.FrameSizeError("Size mismatch.")
        pid = response[0]
        if pid >= 0xFC:
            self.logger.debug(
                "<- L{} C{} {}".format(
                    length,
                    counter,
                    hexDump(response),
                )
            )
            if pid >= 0xfe:
                # self.resQueue.put(response)
                self.resQueue.append(response)
            elif pid == 0xfd:
                # self.evQueue.put(response)
                self.evQueue.append(response)
            elif pid == 0xfc:
                # self.servQueue.put(response)
                self.servQueue.append(response)
        else:
            if self.first_daq_timestamp is None:
                self.first_daq_timestamp = datetime.now()
<<<<<<< HEAD
            timestamp = time.perf_counter()
            self.daqQueue.put((response, counter, length, timestamp))
=======
            # self.daqQueue.put((response, counter, length))
            self.daqQueue.append((response, counter, length))
>>>>>>> 3d4e35af
<|MERGE_RESOLUTION|>--- conflicted
+++ resolved
@@ -27,11 +27,7 @@
 from collections import deque
 from datetime import datetime
 import threading
-<<<<<<< HEAD
-import time
-=======
-from time import time, sleep
->>>>>>> 3d4e35af
+from time import time, sleep, perf_counter
 
 from ..logger import Logger
 from ..utils import flatten, hexDump
@@ -248,10 +244,5 @@
         else:
             if self.first_daq_timestamp is None:
                 self.first_daq_timestamp = datetime.now()
-<<<<<<< HEAD
-            timestamp = time.perf_counter()
-            self.daqQueue.put((response, counter, length, timestamp))
-=======
-            # self.daqQueue.put((response, counter, length))
-            self.daqQueue.append((response, counter, length))
->>>>>>> 3d4e35af
+            timestamp = perf_counter()
+            self.daqQueue.append((response, counter, length, timestamp))