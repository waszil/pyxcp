--- conflicted
+++ resolved
@@ -27,12 +27,13 @@
 import struct
 import traceback
 
+from pyxcp import checksum
 from pyxcp import types
 
 
 class MasterBaseType(object):
 
-    def __init__(self, transport, loglevel = "WARN"):
+    def __init__(self, transport, loglevel="WARN"):
         self.ctr = 0
         self.succeeded = True
         self.logger = logging.getLogger("pyXCP")
@@ -401,20 +402,16 @@
             AG=1: 2..MAX_CTO-2
             AG>1: AG MAX_CTO-AG
         ELEMENT Data elements
-<<<<<<< HEAD
-        """
-=======
-        """
-    ##
-    ## Convenience Functions.
-    ##
+        """
+
+    # Convenience Functions.
     def verify(self, addr, length):
         self.setMta(addr)
         cs = self.buildChecksum(length)
-        self.logger.debug("BuildChecksum return'd: 0x{:08X} [{}]".format(cs.checksum, cs.checksumType))
+        self.logger.debug("BuildChecksum return'd: 0x{:08X} [{}]".format(
+            cs.checksum, cs.checksumType))
         self.setMta(addr)
         data = self.fetch(length)
         cc = checksum.check(data, cs.checksumType)
         self.logger.debug("Our checksum          : 0x{:08X}".format(cc))
-        return cs.checksum == cc
->>>>>>> e700fb5f
+        return cs.checksum == cc